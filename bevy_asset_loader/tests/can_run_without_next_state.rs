--- conflicted
+++ resolved
@@ -9,12 +9,8 @@
 #[cfg_attr(all(not(feature = "2d"), not(feature = "3d")), test)]
 fn can_run_without_next_state() {
     let mut app = App::new();
-<<<<<<< HEAD
     app.add_state(MyStates::Load)
         .add_plugins(MinimalPlugins)
-=======
-    app.add_plugins(MinimalPlugins)
->>>>>>> 82f3baf6
         .add_plugin(AssetPlugin::default())
         .add_plugin(AudioPlugin::default());
 
@@ -23,10 +19,6 @@
         .build(&mut app);
 
     app.init_resource::<TestState>()
-<<<<<<< HEAD
-=======
-        .add_state(MyStates::Load)
->>>>>>> 82f3baf6
         .add_system_set(
             SystemSet::on_update(MyStates::Load)
                 .with_system(timeout)
