--- conflicted
+++ resolved
@@ -17,20 +17,12 @@
 render = ["bevy_asset_loader_derive/render"]
 
 [dependencies]
-<<<<<<< HEAD
 bevy = { git = "https://github.com/bevyengine/bevy", rev = "b07b2f524efd86e791d78273b06048678db41682", default-features = false }
-bevy_asset_loader_derive = { version = "=0.4.0", path = "../bevy_asset_loader_derive" }
+bevy_asset_loader_derive = { version = "=0.5.0", path = "../bevy_asset_loader_derive" }
 
 [dev-dependencies]
 bevy = {git = "https://github.com/bevyengine/bevy", rev = "b07b2f524efd86e791d78273b06048678db41682", features = ["vorbis"] }
-=======
-bevy = { version = "0.5.0", default-features = false }
-bevy_asset_loader_derive = { version = "=0.5.0", path = "../bevy_asset_loader_derive" }
-
-[dev-dependencies]
-bevy = { version = "0.5.0", features = ["vorbis"] }
 trybuild = "1.0"
->>>>>>> 0e4714b5
 
 [[example]]
 name = "two_collections"
