[package]
name = "bevy_asset_loader"
version = "0.7.0"
authors = ["Niklas Eicker <git@nikl.me>"]
edition = "2021"
license = "MIT OR Apache-2.0"
description = "Bevy plugin for asset loading"
repository = "https://github.com/NiklasEi/bevy_asset_loader"
homepage = "https://github.com/NiklasEi/bevy_asset_loader"
documentation = "https://docs.rs/bevy_asset_loader"
keywords = ["bevy", "gamedev", "asset", "assets"]
categories = ["game-development"]
readme = "../README.md"

[features]
# This feature requires bevy's TextureAtlas and ColorMaterial assets to be available ("bevy/render")
render = ["bevy_asset_loader_derive/render"]

[dependencies]
<<<<<<< HEAD
bevy = { git = "https://github.com/bevyengine/bevy", rev = "4423a2fa2dc82fad71525ed3f44e16b8481a4902", default-features = false }
bevy_asset_loader_derive = { version = "=0.6.0", path = "../bevy_asset_loader_derive" }
=======
bevy = { version = "0.5.0", default-features = false }
bevy_asset_loader_derive = { version = "=0.7.0", path = "../bevy_asset_loader_derive" }
>>>>>>> 7cd15ca8

[dev-dependencies]
bevy = {git = "https://github.com/bevyengine/bevy", rev = "4423a2fa2dc82fad71525ed3f44e16b8481a4902", features = ["vorbis"] }
trybuild = "1.0"

[[example]]
name = "two_collections"
path = "examples/two_collections.rs"

[[example]]
name = "atlas_from_grid"
path = "examples/atlas_from_grid.rs"
required-features = ["render"]

[[example]]
name = "init_resource"
path = "examples/init_resource.rs"

[[example]]
name = "dynamic_asset"
path = "examples/dynamic_asset.rs"

[[example]]
name = "color_material"
path = "examples/color_material.rs"
required-features = ["render"]<|MERGE_RESOLUTION|>--- conflicted
+++ resolved
@@ -17,13 +17,8 @@
 render = ["bevy_asset_loader_derive/render"]
 
 [dependencies]
-<<<<<<< HEAD
 bevy = { git = "https://github.com/bevyengine/bevy", rev = "4423a2fa2dc82fad71525ed3f44e16b8481a4902", default-features = false }
-bevy_asset_loader_derive = { version = "=0.6.0", path = "../bevy_asset_loader_derive" }
-=======
-bevy = { version = "0.5.0", default-features = false }
 bevy_asset_loader_derive = { version = "=0.7.0", path = "../bevy_asset_loader_derive" }
->>>>>>> 7cd15ca8
 
 [dev-dependencies]
 bevy = {git = "https://github.com/bevyengine/bevy", rev = "4423a2fa2dc82fad71525ed3f44e16b8481a4902", features = ["vorbis"] }
